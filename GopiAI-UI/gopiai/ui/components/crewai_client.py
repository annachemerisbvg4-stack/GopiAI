--- conflicted
+++ resolved
@@ -31,7 +31,6 @@
 print('Current working directory:', os.getcwd())
 print('sys.path:', sys.path)
 
-<<<<<<< HEAD
 # --- ИСПРАВЛЕНО: Более надежный способ добавления путей ---
 try:
     # Определяем корневую директорию проекта (GOPI_AI_MODULES)
@@ -51,16 +50,12 @@
 
 except IndexError:
     logger.error("[INIT] Не удалось определить корневую директорию проекта. Проверьте структуру папок.")
-
-# Импортируем эмоциональный классификатор
-=======
-# Добавляем пути для импортов
-project_root = os.path.dirname(os.path.dirname(os.path.dirname(os.path.abspath(__file__))))
-gopiai_integration_path = os.path.join(project_root, 'GopiAI-CrewAI', 'tools', 'gopiai_integration')
-sys.path.append(gopiai_integration_path)
+    # Fallback to old method
+    project_root = os.path.dirname(os.path.dirname(os.path.dirname(os.path.abspath(__file__))))
+    gopiai_integration_path = os.path.join(project_root, 'GopiAI-CrewAI', 'tools', 'gopiai_integration')
+    sys.path.append(gopiai_integration_path)
 
 # Импортируем эмоциональный классификатор и AI Router
->>>>>>> 0aa57ef4
 EMOTIONAL_CLASSIFIER_AVAILABLE = False
 EmotionalClassifier = None
 EmotionalState = None
@@ -304,8 +299,6 @@
         # --- ИСПРАВЛЕНО: Корректная инициализация MemoryManager и получение истории ---
         memory_manager = MemoryManager()
 
-<<<<<<< HEAD
-=======
         # Новая обработка через MCP для инструментов
         if 'metadata' in message and 'tool' in message['metadata']:
             tool_type = message['metadata']['tool']
@@ -322,7 +315,6 @@
         # Проверяем, нужны ли детальные инструкции для инструментов
         dynamic_instructions = self._get_dynamic_tool_instructions(message.get('message', ''))
         
->>>>>>> 0aa57ef4
         # Добавляем метаданные, если их нет
         if 'metadata' not in message:
             message['metadata'] = {}
@@ -452,10 +444,6 @@
             # Добавляем стандартный системный промпт в metadata
             message['metadata']['system_prompt'] = system_prompt
             logger.debug("[REQUEST] Добавлен стандартный системный промпт в metadata")
-<<<<<<< HEAD
-        
-=======
->>>>>>> 0aa57ef4
             
         logger.debug(f"[REQUEST] Подготовка к отправке запроса в CrewAI API")
         
